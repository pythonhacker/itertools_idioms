# -- coding: utf-8

""" Useful idioms by composing itertools functions.

    License: BSD3 (See LICENSE file)
"""

import random
import itertools
import string
import operator
import functools
import collections

__operators__ = {'>=': operator.ge,
                 '>': operator.gt,
                 '<': operator.lt,
                 '==': operator.eq,
                 '<=': operator.le}

# With random
def random_stream(iterable, sentinel=None):
    """ Return an infinite stream of random items from the iterable.
    Takes optional sentinel argument which if valid, would end the
    iterator when sentinel is reached """

    random.seed()
    if sentinel:
        return itertools.takewhile(lambda x: x != sentinel, itertools.imap(random.choice, itertools.cycle([iterable])))
    else:
        return itertools.imap(random.choice, itertools.cycle([iterable]))
    
# BEGIN - Specific use cases of random_stream
def random_alphabets(sentinel=None):
    """ Return a stream of random alphabets """

    return random_stream(string.letters, sentinel)

def random_bits():
    """ Return stream of random 1s and 0s """

    return random_stream([1,0])

def random_digits(sentinel=None):
    """ Return stream of random numbers from 0..9 """

    return random_stream(range(0, 10), sentinel)

# END - Specific use cases of random_stream

def select(subjects, constraints, cmap={}, use_operator=False):
    """ Return iterable from subjects matching the given constraints.
    Both are dictionaries sharing the same keys. Constraints
    should expressed as a dictionary with values expressed
    as a 2-tuple with first member as the checking function
    and 2nd member as the value checked against.

    Also takes an optional cmap argument which can be used to
    map constraints to actual functions. This could be useful
    for example when constraints are no expressed as actual
    functions, but function names or strings.

    For comparison operators >,<,>=,<= and ==, implicit support
    is provided. You can pass the argument use_operator as True
    to enable this. The cmap argument is ignored in such case.

    >>> prices = {'cake': 50, 'bread': 20, 'pie': 100}
    >>> constraints = {'cake': (operator.lt, 60), 'bread': (operator.le, 20), 'pie': (operator.lt, 80)}
    >>> list(select(prices,constraints))
    ['cake', 'bread']
    >>> constraints = {'cake': ('less', 60), 'bread': ('less', 30), 'pie': ('lessorequal', 80)}
    >>> cmap = {'less': operator.lt, 'lessorequal': operator.le}
    >>> list(select(prices,constraints, cmap=cmap))  
    ['cake', 'bread']
    >>> constraints = {'cake': ('<', 60), 'bread': ('<=', 20), 'pie': ('<', 80)}
    >>> list(select(prices,constraints, use_operator=True))
    ['cake', 'bread']
    
    """

    s, c, m = subjects, constraints, cmap
    if use_operator:
        m = __operators__
    if m:
        selectors = {key: m[c[key][0]](s[key], c[key][1]) for key in subjects}
    else:
        selectors = {key: c[key][0](s[key], c[key][1]) for key in subjects}
        
    return itertools.compress(selectors.keys(), selectors.values())

def select2(subjects, constraints):
    """ Return iterable from subjects matching the given constraints.
    Both are dictionaries sharing the same keys. Constraints should
    be expressed as a dictionary containing values that are
    functions which take the value(s) of the subject dictionary
    as argument and return a boolean value.

    >>> prices = {'cake': 50, 'bread': 20, 'pie': 100}
    >>> constraints = {'cake': lambda x: x<60,
    ...                'bread': lambda x: x<=20,
    ...                'pie': lambda x: x<80 }
    >>> list(select2(prices, constraints))
    ['cake', 'bread']
    
    """

    s, c = subjects, constraints
    selectors = {key: c[key](value) for key,value in subjects.iteritems()}
    return itertools.compress(selectors.keys(), selectors.values())

def call(callable, *args, **kwargs):
    """ Call a callable with arguments 'args' a given number
    of times. If optional 'times' argument is not passed, returns
    an infinite iterator on the callable with arguments.

    The optional 'filter' argument can be used to pass
    a function which would be used to filter the elements
    of the iterable.

    Useful to make an iterator out of callables that vary
    in the output for same input arguments when called at
    different times.
    
    """

    times = kwargs.get('times',-1)
    filter_func = kwargs.get('filter')

    if filter_func:
        return (i for i in itertools.starmap(callable, itertools.repeat(args, times=times)) if filter_func(i))
    else:
        return itertools.starmap(callable, itertools.repeat(args, times=times))

def flatten(iterables):
    """ Return a generating flattening an iterator. In
    other words, if the iterator contains other iterables,
    yield items from them till no more iterables are found

    >>> list(flatten(range(5)))
    [0, 1, 2, 3, 4]
    >>> list(flatten(['python']))
    ['python']
    >>> list(flatten('python'))
    ['p', 'y', 't', 'h', 'o', 'n']
    >>> list(flatten([1,[2,[3,[4,[5]]]]]))
    [1, 2, 3, 4, 5]
    >>> list(flatten([1,[2,3],[4,5]]))
    [1, 2, 3, 4, 5]
    >>> list(flatten(dict(enumerate(range(5)))))
    [0, 1, 2, 3, 4]
    >>> list(flatten([1,2,'python',{3:4, 4:5}, ['perl']]))
    [1, 2, 'python', 3, 4, 'perl']
    >>> 
    """
    
    for i in itertools.chain(iterables):
        if hasattr(i, '__iter__'):
            for j in flatten(i): yield j
        else:
            yield i

<<<<<<< HEAD
def flatten_dict(nested):
    """ Return a generator flattening a nested
    dictionary.

    >>> nested = {1: {5: {9: [1,2,3]}, 10: []}, 8: {2:3}}
    >>> list(flatten_dict(nested))
    [(2, 3), (8, {2: 3}), (10, []), (9, [1, 2, 3]), (5, {9: [1, 2, 3]}), (1, {10: [], 5: {9: [1, 2, 3]}})]
    >>> nested = {3: {9: {8: {5 : [4,5]}, 12: 'a'}, 21: 8}}
    >>> list(flatten_dict(nested))
    [(5, [4, 5]), (8, {5: [4, 5]}), (12, 'a'), (9, {8: {5: [4, 5]}, 12: 'a'}), (21, 8), (3, {9: {8: {5: [4, 5]}, 12: 'a'}, 21: 8})]
    """

    for k in nested:
        v = nested[k]
        if type(v) is dict:
            for i in flatten_dict(v):
                yield i
            yield (k, v)
        else:
            yield (k, v)
            
def commonprefix(*instrings):
=======
def commonprefix(iterable, ignore_case=False):
>>>>>>> 0f8ea82c
    """ Common prefix of input strings using OrderedDict

    >>> commonprefix(['Python','Pythonista'])
    'Python'
    >>> commonprefix(('Persia','Person','Perl','Perlite'))
    'Per'
    >>> commonprefix(['rambo', 'Rambo'], ignore_case=True)
    'rambo'
    """
    
    d = collections.OrderedDict()

    if isinstance(iterable, collections.Iterable):
        instrings = iterable
    else:
        raise Exception("Only Iterables are allowed as an Input")

    # adjusting input strings according to the ignore_case option
    instrings = map(str.lower, instrings) if ignore_case else instrings
    
    for instring in instrings:
        for idx,char in enumerate(instring):
            # Make sure index is added into key
            d[(char, idx)] = d.get((char,idx), 0) + 1

    # Return prefix of keys where value == length(instrings)
    return ''.join([k[0] for k in itertools.takewhile(lambda x: d[x] == len(instrings), d)])
    
if __name__ == "__main__":
    import doctest
    doctest.testmod(verbose=True)<|MERGE_RESOLUTION|>--- conflicted
+++ resolved
@@ -159,7 +159,6 @@
         else:
             yield i
 
-<<<<<<< HEAD
 def flatten_dict(nested):
     """ Return a generator flattening a nested
     dictionary.
@@ -181,10 +180,7 @@
         else:
             yield (k, v)
             
-def commonprefix(*instrings):
-=======
 def commonprefix(iterable, ignore_case=False):
->>>>>>> 0f8ea82c
     """ Common prefix of input strings using OrderedDict
 
     >>> commonprefix(['Python','Pythonista'])
